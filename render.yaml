services:
  # Main API Service
  - type: web
    name: contract-processing-api
    env: python
    buildCommand: |
      pip install --upgrade pip
<<<<<<< HEAD
      pip install --no-cache-dir -r requirements.txt
=======
      pip install -r requirements.txt
      python -m spacy download -- en_core_web_sm
>>>>>>> 19a918fd
    startCommand: uvicorn api.main:app --host 0.0.0.0 --port $PORT
    healthCheckPath: /health
    envVars:
      - key: GEMINI_API_KEY
        sync: false
      - key: SUPABASE_URL
        sync: false
      - key: SUPABASE_KEY
        sync: false
      - key: TESSERACT_PATH
        value: /usr/bin/tesseract
      - key: PYTHON_VERSION
        value: 3.11.0
      - key: EMBEDDING_MODEL
        value: sentence-transformers/all-MiniLM-L6-v2
      - key: DATABASE_URL
        fromDatabase:
          name: contract-db
          property: connectionString
    disk:
      name: uploads
      mountPath: /app/uploads
      sizeGB: 1

databases:
  - name: contract-db
    databaseName: contract_processing
    user: contract_user
    plan: free<|MERGE_RESOLUTION|>--- conflicted
+++ resolved
@@ -5,12 +5,8 @@
     env: python
     buildCommand: |
       pip install --upgrade pip
-<<<<<<< HEAD
-      pip install --no-cache-dir -r requirements.txt
-=======
       pip install -r requirements.txt
       python -m spacy download -- en_core_web_sm
->>>>>>> 19a918fd
     startCommand: uvicorn api.main:app --host 0.0.0.0 --port $PORT
     healthCheckPath: /health
     envVars:
